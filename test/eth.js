--- conflicted
+++ resolved
@@ -3,36 +3,25 @@
 import EthUtil from 'ethereumjs-util';
 import Tx from 'ethereumjs-tx';
 import { SPLIT_BUF, testing } from '../src/config.js';
-<<<<<<< HEAD
 import { Client, crypto, providers } from 'index';
-=======
-import { Client } from 'index';
-import crypto from 'crypto';
->>>>>>> 91697b07
 
 const { erc20Src } = testing;
 
-let client, addr, provider, erc20Addr, sender, senderPriv, balance;
+let client, addr, erc20Addr, sender, senderPriv, balance;
 
 describe('Ethereum', () => {
 
   before(() => {
-<<<<<<< HEAD
+
     const ethProvider = new providers.Ethereum();
     client = new Client({
       clientConfig: {
         name: 'basic-test',
         crypto: crypto.node,
-        privKey: crypto.node.randomBytes(32)
+        privKey: crypto.node.randomBytes(32).toString('hex')
       },
       providers: [ ethProvider ],
     });
-=======
-    client = new Client({ clientConfig: {
-      name: 'basic-test', 
-      privKey: crypto.randomBytes(32).toString('hex')    
-    }});
->>>>>>> 91697b07
   });
 
   it('Should connect to an ETH node', (done) => {
