// Basic tests for atomic SDK functionality
import assert from 'assert';
import EthUtil from 'ethereumjs-util';
import Tx from 'ethereumjs-tx';
import { SPLIT_BUF, testing } from '../src/config.js';
<<<<<<< HEAD
import { Client, crypto, providers } from 'index';
=======
import { Client } from 'index';
import NodeCrypto from 'crypto/node';
import crypto from 'crypto';
>>>>>>> 744c7097

const { erc20Src } = testing;

let client, addr, erc20Addr, sender, senderPriv, balance;

describe('Ethereum', () => {

  before(() => {
<<<<<<< HEAD

    const ethProvider = new providers.Ethereum();
    client = new Client({
      clientConfig: {
        name: 'basic-test',
        crypto: crypto.node,
        privKey: crypto.node.randomBytes(32).toString('hex')
      },
      providers: [ ethProvider ],
    });
=======
    const privKey = crypto.randomBytes(32).toString('hex');
    client = new Client({ clientConfig: {
      name: 'basic-test',
      crypto: NodeCrypto,
      privKey 
    }});
>>>>>>> 744c7097
  });

  it('Should connect to an ETH node', (done) => {
    client.initialize((err, provider) => {
      assert(err === null, err);
      assert(typeof provider === 'object');
      done();
    })
  });

  it('Should connect to an agent', (done) => {
    client.connect((err, res) => {
      assert(err === null, err);
      assert(client.client.ecdhPub === res.key, 'Mismatched key on response')
      done()
    });
  });

  it('Should start the pairing process on the agent', (done) => {
    client.setupPairing((err, res) => {
      assert(err === null, err);
      assert(res.status === 200);
      done();
    });
  });

  it('Should pair with the agent', (done) => {
    client.pair((err) => {
      assert(err === null, err)
      done();
    });
  });

  it('Should create a manual permission', (done) => {
    client.addManualPermission((err, res) => {
      assert(err === null, err);
      assert(res.result.status === 200);
      done();
    })
  });

  it('Should get the ETH address', (done) => {
    const req = {
      permissionIndex: 0,
      isManual: true,
      total: 1,
      coin_type: '60\''
    }
    client.addresses(req, (err, res) => {
      assert(err === null, err);
      addr = res.result.data.addresses;
      client.getBalance('ETH', { address: addr }, (err, data) => {
        assert.equal(err, null, err);
        balance = data.balance;
        done();
      });
    });
  });

  const toSend = 10 ** 18;
  it('Should transfer ETH to the address', (done) => {
    // provider = client.providers.ethereum;
    sender = testing.ethHolder;
    senderPriv = Buffer.from(sender.privKey, 'hex');
    // Build a tx for the sender
    client.buildTx('ETH', sender.address, addr, toSend, (err, _tx) => {
      assert(err === null, err);
      const tx = new Tx({ nonce: _tx[0], gasPrice: _tx[1], gasLimit: _tx[2], to: _tx[3], value: _tx[4], data: _tx[5] });
      tx.sign(senderPriv);
      const serTx = tx.serialize();
      return client.providers.ETH.provider.sendTransaction(`0x${serTx.toString('hex')}`)
      .then(() => { done(); })
      .catch((err) => { assert(err === null, err); })
    })
  });

  it('Should find a non-zero ETH balance for the address', (done) => {
    client.getBalance('ETH', { address: addr }, (err, data) => {
      assert(err === null, err);
      const _balance = data.balance;
      assert(typeof _balance === 'number');
      // Note that _balances are returned in whole units (ether)
      assert(_balance * 10**18 === (balance * 10**18) + toSend, `Expected balance of ${toSend}, but got ${_balance}`);
      balance = _balance;
      done();
    });
  });

  it('Should deploy an ERC20 token', (done) => {
    client.buildTx('ETH', sender.address, addr, 0, (err, _tx) => {
      assert(err === null, err);
      const rawTx = {
        nonce: _tx[0],
        gasPrice: _tx[1],
        gasLimit: '0x1e8480',
        value: 0,
        data: erc20Src,
      }
      const tx = new Tx(rawTx);
      tx.sign(senderPriv);
      const serTx = tx.serialize();
      return client.providers.ETH.provider.sendTransaction(`0x${serTx.toString('hex')}`)
      .then((txHash) => {
        return client.providers.ETH.provider.getTransactionReceipt(txHash);
      })
      .then((receipt) => {
        assert(receipt.contractAddress !== undefined, 'Contract did not deploy properly');
        erc20Addr = receipt.contractAddress;
        done();
      })
      .catch((err) => { assert(err === null, `Got Error: ${err}`); done(); });
    });
  });

  // A freshly deployed ERC20 token should have a new address, so the balance will be 0
  // (unlike ETH, which may have been sent in previous tests)
  it('Should find a zero token balance for the address', (done) => {
    client.getBalance('ETH', { address: addr, erc20Address: erc20Addr }, (err, data) => {
      assert(err === null, err);
      assert(typeof data.balance === 'number');
      assert(data.balance === 0);
      done();
    });
  });

  it('Should find a non-zero balance for the sender', (done) => {
    client.getBalance('ETH', { address: sender.address, erc20Address: erc20Addr }, (err, data) => {
      assert(err === null, err);
      assert(typeof data.balance === 'number');
      assert(data.balance > 0, `Sender balance should be >0, but is ${data.balance}`);
      done();
    });
  });

  it('Should transfer some ERC20 tokens to the address', (done) => {
    client.buildTx('ETH', sender.address, addr, 1, { ERC20Token: erc20Addr}, (err, _tx) => {
      assert(err === null, err);
      const tx = new Tx(_tx);
      tx.sign(senderPriv);
      const serTx = tx.serialize();
      return client.providers.ETH.provider.sendTransaction(`0x${serTx.toString('hex')}`)
      .then((txHash) => {
        return client.providers.ETH.provider.getTransactionReceipt(txHash);
      })
      .then((receipt) => {
        assert(receipt.logs.length > 0, 'Transaction did not emit any logs.');
        done();
      })
      .catch((err) => { assert(err === null, `Got Error: ${err}`); done(); });
    });
  });

  it('Should get the token transfer history for the user', (done) => {
    client.getBalance('ETH', { address: addr, erc20Address: erc20Addr }, (err, data) => {
      assert(err === null, err);
      assert(data.transfers.in.length === 1, `Number of inbound transfers should be 1, but got ${data.transfers.in.length}`);
      assert(data.transfers.out.length === 0, `Number of outbound transfers should be 0, but got ${data.transfers.out.length}`);
      done();
    });
  });

  it('Should transfer ETH out of the agent account', (done) => {
    const randAddr = '0xdde20a2810ff23775585cf2d87991c7f5ddb8c22'
    client.buildTx('ETH', addr, randAddr, 10000, (err, tx) => {
      assert(err === null, err);
      const params = {
        schemaIndex: 0,
        typeIndex: 0,
        params: tx
      };
      client.signManual(params, (err, res) => {
        assert(err === null, err);
        assert(res.result.status === 200);
        const sigData = res.result.data.sigData.split(SPLIT_BUF);
        const msg = EthUtil.sha3(Buffer.from(sigData[0], 'hex'));
        const test = new Tx(tx.concat([null, null, null]));
        test.raw = test.raw.slice(0, test.raw.length - 3);

        const sig = sigData[1];
        const v = parseInt(sig.slice(-1)) + 27;
        const vrs = [ v, Buffer.from(sig.slice(0, 64), 'hex'), Buffer.from(sig.slice(64, 128), 'hex'),  ];
        // Check that the signer is correct
        const signer = '0x' + EthUtil.pubToAddress(EthUtil.ecrecover(Buffer.from(msg, 'hex'), v, vrs[1], vrs[2])).toString('hex');
        assert(signer === addr, `Expected signer to be ${addr}, got ${signer}`);

        // Create a new transaction with the returned signature
        const newTx = new Tx(tx.concat(vrs));
        client.providers.ETH.provider.sendTransaction(`0x${newTx.serialize().toString('hex')}`)
        .then((txHash) => {
          return client.providers.ETH.provider.getTransaction(txHash);
        })
        .then((receipt) => {
          assert(receipt.blockNumber > 0, 'Transaction not included in block');
          client.getBalance('ETH', { address: addr }, (err, data) => {
            assert(err === null, err);
            assert(data.balance < balance, 'Balance did not reduce');
            done();
          });
        });
      });
    });
  });

  it('Should transfer the ERC20 token out of the agent account', (done) => {
    const randAddr = '0xdde20a2810ff23775585cf2d87991c7f5ddb8c22';
    client.buildTx('ETH', addr, randAddr, 1, { ERC20Token: erc20Addr}, (err, tx) => {
      assert(err === null, err);
      const params = {
        schemaIndex: 0,
        typeIndex: 1,
        params: tx
      };
      client.signManual(params, (err, res) => {
        assert(err === null, err);
        const sigData = res.result.data.sigData.split(SPLIT_BUF);
        const sig = sigData[1];
        const v = parseInt(sig.slice(-1)) + 27;
        const vrs = [ v, Buffer.from(sig.slice(0, 64), 'hex'), Buffer.from(sig.slice(64, 128), 'hex'),  ];
        const newTx = new Tx(tx.concat(vrs));
        client.providers.ETH.provider.sendTransaction(`0x${newTx.serialize().toString('hex')}`)
        .then((txHash) => {
          return client.providers.ETH.provider.getTransaction(txHash);
        })
        .then((receipt) => {
          assert(receipt.blockNumber > 0, 'Transaction not included in block');
          client.getBalance('ETH', { address: addr, erc20Address: erc20Addr }, (err, data) => {
            assert(err === null, err);
            assert(data.transfers.out.length > 0);
            done();
          });
        });
      });
    });
  });

});<|MERGE_RESOLUTION|>--- conflicted
+++ resolved
@@ -3,13 +3,8 @@
 import EthUtil from 'ethereumjs-util';
 import Tx from 'ethereumjs-tx';
 import { SPLIT_BUF, testing } from '../src/config.js';
-<<<<<<< HEAD
-import { Client, crypto, providers } from 'index';
-=======
-import { Client } from 'index';
+import { Client, providers } from 'index';
 import NodeCrypto from 'crypto/node';
-import crypto from 'crypto';
->>>>>>> 744c7097
 
 const { erc20Src } = testing;
 
@@ -18,25 +13,17 @@
 describe('Ethereum', () => {
 
   before(() => {
-<<<<<<< HEAD
-
-    const ethProvider = new providers.Ethereum();
+
+    const eth = new providers.Ethereum();
     client = new Client({
       clientConfig: {
         name: 'basic-test',
-        crypto: crypto.node,
-        privKey: crypto.node.randomBytes(32).toString('hex')
+        crypto: NodeCrypto,
+        privKey: NodeCrypto.randomBytes(32).toString('hex'),
       },
-      providers: [ ethProvider ],
-    });
-=======
-    const privKey = crypto.randomBytes(32).toString('hex');
-    client = new Client({ clientConfig: {
-      name: 'basic-test',
-      crypto: NodeCrypto,
-      privKey 
-    }});
->>>>>>> 744c7097
+      providers: [ eth ],
+    });
+
   });
 
   it('Should connect to an ETH node', (done) => {
