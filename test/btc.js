--- conflicted
+++ resolved
@@ -60,13 +60,8 @@
 
   it('Should check the balance of a single address and set a baseline', (done) => {
     // Look for the balance and any unspent transaction outputs
-<<<<<<< HEAD
     sdk.getBalance('BTC', config.testing.btcHolder.address, (err, d) => {
       assert(err === null, err);
-=======
-    sdk.getBalance('BTC', address)
-    .then((d) => {
->>>>>>> fb671ff6
       startUtxos = d.utxos;
       startBal = d.balance;
       done();
@@ -87,13 +82,8 @@
 
   it('Should register a balance increase', (done) => {
     // Look for the balance and any unspent transaction outputs
-<<<<<<< HEAD
     sdk.getBalance('BTC', config.testing.btcHolder.address, (err, d) => {
       assert(err === null, err);
-=======
-    sdk.getBalance('BTC', address)
-    .then((d) => {
->>>>>>> fb671ff6
       assert(d.utxos.length === startUtxos.length + 1, 'Block did not mine to correct coinbase');
       assert(d.balance > startBal, 'Balance did not increase. Try removing your chaindata: ~/.bcoin/regtest/chain.ldb');
       balance = d.balance;
@@ -158,15 +148,9 @@
   });
 
   it('Should form a transaction and send 0.1 BTC to address 0', (done) => {
-<<<<<<< HEAD
     const signer = bitcoin.ECPair.fromWIF(config.testing.btcHolder.wif, bitcoin.networks.testnet);
     sdk.getBalance('BTC', config.testing.btcHolder.address, (err, d) => {
       assert(err === null, err);
-=======
-    const signer = bitcoin.ECPair.fromWIF(wif, bitcoin.networks.testnet);
-    sdk.getBalance('BTC', address)
-    .then((d) => {
->>>>>>> fb671ff6
       const utxo = d.utxos[0];
       const txb = new bitcoin.TransactionBuilder(bitcoin.networks.testnet);
       txb.addInput(utxo.hash, utxo.index);
