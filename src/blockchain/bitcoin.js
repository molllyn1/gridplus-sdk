import { NodeClient } from 'bclient';
import { Network } from 'bcoin';
import config from '../config.js';

<<<<<<< HEAD
const config = require('../../config.js');
=======
let client;
>>>>>>> fb671ff6

export default {
  initBitcoin,
  getBalance,
}

// Initialize a connection to a Bitcoin node. Uses params in config.js by default.
// @param [options] {object}  - may contain `network` and `port` params
<<<<<<< HEAD
// @callback                  - err (Error), info (object)
exports.initBitcoin = function(options={}, cb) {
  try {
    const client = new NodeClient({
      host: options.host || config.bitcoinNode.host,
      network: options.network || config.bitcoinNode.network,
      port: options.port || config.bitcoinNode.port,
    });
    client.getInfo()
    .then((info) => {
      if (!info || !info.network) return reject('Could not connect to node')
      cb(null, client, info);
    })
    .catch((err) => {
      cb(err);
    })
  } catch (err) {
    cb(err);
  }
=======
// @returns         {Promise}  - contains `info` Object or error
export function initBitcoin (options={}) {
  return new Promise((resolve, reject) => {
    try {
      client = new NodeClient({
        host: options.host || config.bitcoinNode.host,
        network: options.network || config.bitcoinNode.network,
        port: options.port || config.bitcoinNode.port,
      });
      client.getInfo()
      .then((info) => {
        if (!info || !info.network) return reject('Could not connect to node')
        return resolve(info);
      })
      .catch((err) => {
        return reject(err);
      })
    } catch (err) {
      return reject(err);
    }
  })
>>>>>>> fb671ff6
}

// Get all of the UTXOs for a given address
// @param [_addr] {string or Array}  - address[es] to query
// @returns       {Array}             - array of UTXO objects
<<<<<<< HEAD
exports.getBalance = function(client, addr, cb) {
  if (typeof addr === 'string') {
    getUtxosSingleAddr(client, addr)
    .then((utxos) => { cb(null, addBalanceSingle(utxos)); })
    .catch((err) => { cb(err); })
  } else {
    getUtxosMultipleAddrs(client, addr)
    .then((utxos) => { cb(null, addBalanceMultiple(utxos)); })
    .catch((err) => { cb(err); })
  }
=======
export function getBalance (addr) {
  return new Promise((resolve, reject) => {
    if (typeof addr === 'string') {
      getUtxosSingleAddr(addr)
      .then((utxos) => { return resolve(addBalanceSingle(utxos)); })
      .catch((err) => { return reject(err); })
    } else {
      getUtxosMultipleAddrs(addr)
      .then((utxos) => { return resolve(addBalanceMultiple(utxos)); })
      .catch((err) => { return reject(err); })
    }
  });
>>>>>>> fb671ff6
}

// Get a set of UTXOs for a single address
// @param [addr] {String}  -  Address to look for UTXOs of
// @returns      {Array}   -  Contains set of UTXO object
function getUtxosSingleAddr(client, addr) {
  return new Promise((resolve, reject) => {
    client.getCoinsByAddress(addr)
    .then((utxos) => {
      const sortedUtxos = _sortUtxos(utxos);
      return resolve(sortedUtxos);
    })
    .catch((err) => {
      return reject(err);
    })
  });
}

// Get a set of UTXOs for a set of addresses
// @param [addrs] {Array}   -  list of addresses to look up
// @returns       {Object}  -  Contains UTXOs:  { addr1: [utxo1, utxo2], ... }
function getUtxosMultipleAddrs(client, addrs) {
  return new Promise((resolve, reject) => {
    let utxos = {}
    // Make sure there is a list for UTXOs of each address
    addrs.forEach((a) => {
      if (utxos[a] === undefined) utxos[a] = [];
    });
    client.getCoinsByAddresses(addrs)
    .then((bulkUtxos) => {
      // Reconstruct data, indexed by address
      bulkUtxos.forEach((u) => {
        utxos[u.address].push(u);
      });
      return resolve(utxos);
    })
    .catch((err) => {
      return reject(err);
    })
  })
}

// Total the balance given a set of UTXO objects
// @param [utxos] {Array}  - array of UTXO objects (or object containing multiple arrays)
// @param [sat]   {bool}   - [optional] if true, return the balance in satoshis
// @returns       {Object}  - of form  { utxos: <Array>, balance: <Number> }

function addBalanceSingle(utxos, sat=true) {
  let balance = 0;
  utxos.forEach((u) => {
    balance += u.value;
  });
  if (sat !== true) balance /= 10 ** 8;
  return { utxos, balance };
}

// Add the balances to the UTXOs object for multiple addresses
// @param [utxos] {Object}  - object full of UTXO arrays, indexed on address
// @param [sat]   {bool}    - [optional] if true, return the balance in satoshis (false=BTC)
// @returns       {Object}  - of form  { user1: { utxos: <Array>, balance: <Number> } }
function addBalanceMultiple(utxos, sat=true) {
  let d = {};
  Object.keys(utxos).forEach((u) => {
    d[u] = addBalanceSingle(utxos[u], sat);
  });
  return d;
}

// Sort a set of UTXOs based on the block height (earlier blocks first)
function _sortUtxos(_utxos) {
  return _utxos.sort((a, b) => {
    return (a.height > b.height) ? 1 : ((b.height > a.height) ? -1 : 0)
  });
}<|MERGE_RESOLUTION|>--- conflicted
+++ resolved
@@ -1,12 +1,6 @@
 import { NodeClient } from 'bclient';
 import { Network } from 'bcoin';
 import config from '../config.js';
-
-<<<<<<< HEAD
-const config = require('../../config.js');
-=======
-let client;
->>>>>>> fb671ff6
 
 export default {
   initBitcoin,
@@ -15,9 +9,8 @@
 
 // Initialize a connection to a Bitcoin node. Uses params in config.js by default.
 // @param [options] {object}  - may contain `network` and `port` params
-<<<<<<< HEAD
 // @callback                  - err (Error), info (object)
-exports.initBitcoin = function(options={}, cb) {
+export function initBitcoin (options={}, cb) {
   try {
     const client = new NodeClient({
       host: options.host || config.bitcoinNode.host,
@@ -35,36 +28,12 @@
   } catch (err) {
     cb(err);
   }
-=======
-// @returns         {Promise}  - contains `info` Object or error
-export function initBitcoin (options={}) {
-  return new Promise((resolve, reject) => {
-    try {
-      client = new NodeClient({
-        host: options.host || config.bitcoinNode.host,
-        network: options.network || config.bitcoinNode.network,
-        port: options.port || config.bitcoinNode.port,
-      });
-      client.getInfo()
-      .then((info) => {
-        if (!info || !info.network) return reject('Could not connect to node')
-        return resolve(info);
-      })
-      .catch((err) => {
-        return reject(err);
-      })
-    } catch (err) {
-      return reject(err);
-    }
-  })
->>>>>>> fb671ff6
 }
 
 // Get all of the UTXOs for a given address
 // @param [_addr] {string or Array}  - address[es] to query
 // @returns       {Array}             - array of UTXO objects
-<<<<<<< HEAD
-exports.getBalance = function(client, addr, cb) {
+export function getBalance (client, addr, cb) {
   if (typeof addr === 'string') {
     getUtxosSingleAddr(client, addr)
     .then((utxos) => { cb(null, addBalanceSingle(utxos)); })
@@ -74,21 +43,11 @@
     .then((utxos) => { cb(null, addBalanceMultiple(utxos)); })
     .catch((err) => { cb(err); })
   }
-=======
-export function getBalance (addr) {
-  return new Promise((resolve, reject) => {
-    if (typeof addr === 'string') {
-      getUtxosSingleAddr(addr)
-      .then((utxos) => { return resolve(addBalanceSingle(utxos)); })
-      .catch((err) => { return reject(err); })
-    } else {
-      getUtxosMultipleAddrs(addr)
-      .then((utxos) => { return resolve(addBalanceMultiple(utxos)); })
-      .catch((err) => { return reject(err); })
-    }
-  });
->>>>>>> fb671ff6
 }
+
+//=====================
+// INTERNAL
+//=====================
 
 // Get a set of UTXOs for a single address
 // @param [addr] {String}  -  Address to look for UTXOs of
