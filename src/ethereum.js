// Utils for Ethereum transactions. This is effecitvely a shim of ethereumjs-util, which
// does not have browser (or, by proxy, React-Native) support.
const BN = require('bignumber.js');
const Buffer = require('buffer/').Buffer
const constants = require('./constants');
const cbor = require('cbor-js');
const eip712 = require('eip-712')
const keccak256 = require('js-sha3').keccak256;
const rlp = require('rlp-browser');
const secp256k1 = require('secp256k1');

exports.buildEthereumMsgRequest = function(input) {
  if (!input.payload || !input.protocol || !input.signerPath)
    throw new Error('You must provide `payload`, `signerPath`, and `protocol` arguments in the messsage request');
  const req = {
    schema: constants.signingSchema.ETH_MSG,
    payload: null,
    input, // Save the input for later
    msg: null, // Save the buffered message for later
  }

  try {
    switch (input.protocol) {
      case constants.ethMsgProtocol.SIGN_PERSONAL.str:
        return buildPersonalSignRequest(req, input);
      case constants.ethMsgProtocol.EIP712.str:
        return buildEIP712Request(req, input);
      default:
        return { err: 'Unsupported protocol' }
    }
  } catch (err) {
    return { err: err.message }
  }
}

exports.validateEthereumMsgResponse = function(res, req) {
  const { signer, sig } = res;
  const { input, msg } = req;
  try {
    if (input.protocol === constants.ethMsgProtocol.SIGN_PERSONAL.str) {
      const prefix = Buffer.from(
        `\u0019Ethereum Signed Message:\n${msg.length.toString()}`,
        'utf-8',
      );
      return addRecoveryParam(Buffer.concat([prefix, msg]), sig, signer)
    } 
    else if (input.protocol === constants.ethMsgProtocol.EIP712.str) {
      console.log('input', input)
      const expectedMsg = eip712.getMessage(input.payload);
      console.log('expectedMsg', expectedMsg)
      return addRecoveryParam(expectedMsg, sig, signer)
    }
    else {
      throw new Error('Unsupported protocol');
    }
  } catch (err) {
    throw new Error(`Error validating ETH message response: ${err.toString()}`)
  }

}

exports.buildEthereumTxRequest = function(data) {
  try {
    let { chainId=1 } = data;
    const { signerPath, eip155=null } = data;
    // Sanity checks:
    // There are a handful of named chains we allow the user to reference (`chainIds`)
    // Custom chainIDs should be either numerical or hex strings
    if (typeof chainId !== 'number' && isValidChainIdHexNumStr(chainId) === false) 
      chainId = chainIds[chainId];
    // If this was not a custom chainID and we cannot find the name of it, exit
    if (!chainId) 
      throw new Error('Unsupported chain ID or name');
    // Sanity check on signePath
    if (!signerPath || signerPath.length !== 5) 
      throw new Error('Please provider full signer path (`signerPath`)')

    // Determine if we should use EIP155 given the chainID.
    // If we are explicitly told to use eip155, we will use it. Otherwise,
    // we will look up if the specified chainId is associated with a chain
    // that does not use EIP155 by default. Note that most do use EIP155.
    let useEIP155 = chainUsesEIP155(chainId);
    if (eip155 !== null && typeof eip155 === 'boolean')
      useEIP155 = eip155;

    // Hack for metamask, which sends value=null for 0 ETH transactions
    if (!data.value)
      data.value = 0;
      
    //--------------
    // 1. BUILD THE RAW TX FOR FUTURE RLP ENCODING
    //--------------

    // Ensure all fields are 0x-prefixed hex strings
    const rawTx = [];
    // Build the transaction buffer array
    const nonceBytes = ensureHexBuffer(data.nonce);
    const gasPriceBytes = ensureHexBuffer(data.gasPrice);
    const gasLimitBytes = ensureHexBuffer(data.gasLimit);
    const toBytes = ensureHexBuffer(data.to);
    const valueBytes = ensureHexBuffer(data.value);
    const dataBytes = ensureHexBuffer(data.data);

    rawTx.push(nonceBytes);
    rawTx.push(gasPriceBytes);
    rawTx.push(gasLimitBytes);
    rawTx.push(toBytes);
    rawTx.push(valueBytes);
    rawTx.push(dataBytes);
    // Add empty v,r,s values
    if (useEIP155 === true) {
      rawTx.push(ensureHexBuffer(chainId)); // v
      rawTx.push(ensureHexBuffer(null));    // r
      rawTx.push(ensureHexBuffer(null));    // s
    }

    //--------------
    // 2. BUILD THE LATTICE REQUEST PAYLOAD
    //--------------
    const txReqPayload = Buffer.alloc(1146);
    let off = 0;
    // 1. EIP155 switch and chainID
    //------------------
    txReqPayload.writeUInt8(Number(useEIP155), off); off++;
    // NOTE: Originally we designed for a 1-byte chainID, but modern rollup chains use much larger
    // chainID values. To account for these, we will put the chainID into the `data` buffer if it
    // is >=255. Values up to UINT64_MAX will be allowed.
    let chainIdBuf; 
    let chainIdBufSz = 0;
    if (useChainIdBuffer(chainId) === true) {
      chainIdBuf = getChainIdBuf(chainId);
      chainIdBufSz = chainIdBuf.length;
      if (chainIdBufSz > constants.MAX_CHAIN_ID_BYTES)
        throw new Error('ChainID provided is too large.');
      // Signal to Lattice firmware that it needs to read the chainId from the tx.data buffer
      txReqPayload.writeUInt8(constants.HANDLE_LARGER_CHAIN_ID, off); off++;
    } else {
      // For chainIDs <255, write it to the chainId u8 slot in the main tx buffer
      chainIdBuf = ensureHexBuffer(chainId);
      if (chainIdBuf.length !== 1)
        throw new Error('Error parsing chainID');
      chainIdBuf.copy(txReqPayload, off); off += chainIdBuf.length;
    }

    // 2. BIP44 Path
    //------------------
    // First write the number of indices in this path (will probably always be 5, but
    // we want to keep this extensible)
    txReqPayload.writeUInt32LE(signerPath.length, off); off += 4;
    for (let i = 0; i < signerPath.length; i++) {
      txReqPayload.writeUInt32LE(signerPath[i], off); off += 4;
    }

    // 3. ETH TX request data
    //------------------
    txReqPayload.writeUInt32BE(data.nonce, off); off += 4;
    writeUInt64BE(data.gasPrice, txReqPayload, off); off += 8;
    txReqPayload.writeUInt32BE(data.gasLimit, off); off += 4;
    toBytes.copy(txReqPayload, off); off += 20;
    // Place the value (a BE number) in an offset such that it
    // can be interpreted as a number
    const valueOff = off + 32 - valueBytes.length;
    valueBytes.copy(txReqPayload, valueOff); off += 32;
    // Ensure data field isn't too long
    if (dataBytes && dataBytes.length > constants.ETH_DATA_MAX_SIZE) {
      return { err: `Data field too large (must be <=${constants.ETH_DATA_MAX_SIZE} bytes)` }
    }
    // Write the data size (does *NOT* include the chainId buffer, if that exists)
    txReqPayload.writeUInt16BE(dataBytes.length, off); off += 2;
    if (dataBytes.length + chainIdBufSz > constants.ETH_DATA_MAX_SIZE)
      throw new Error('Payload too large.');
    // Copy in the chainId buffer if needed
    if (chainIdBufSz > 0) {
      txReqPayload.writeUInt8(chainIdBufSz, off); off++;
      chainIdBuf.copy(txReqPayload, off); off += chainIdBufSz;
    }
    // Copy the data itself
    dataBytes.copy(txReqPayload, off); off += constants.ETH_DATA_MAX_SIZE;

    return { 
      rawTx,
      payload: txReqPayload,
      schema: constants.signingSchema.ETH_TRANSFER,  // We will use eth transfer for all ETH txs for v1 
      chainId,
      useEIP155,
      signerPath,
    };
  } catch (err) {
    return { err: err.message };
  }
}

// From ethereumjs-util
function stripZeros(a) {
  let first = a[0]
  while (a.length > 0 && first.toString() === '0') {
    a = a.slice(1)
    first = a[0]
  }
  return a
}

// Given a 64-byte signature [r,s] we need to figure out the v value
// and attah the full signature to the end of the transaction payload
exports.buildEthRawTx = function(tx, sig, address, useEIP155=true) {
  // RLP-encode the data we sent to the lattice
  const rlpEncoded = rlp.encode(tx.rawTx);
  const newSig = addRecoveryParam(rlpEncoded, sig, address, tx.chainId, useEIP155);
  // Use the signature to generate a new raw transaction payload
  const newRawTx = tx.rawTx.slice(0, 6);
  newRawTx.push(newSig.v);
  // Per `ethereumjs-tx`, RLP encoding should include signature components w/ stripped zeros
  // See: https://github.com/ethereumjs/ethereumjs-tx/blob/master/src/transaction.ts#L187
  newRawTx.push(stripZeros(newSig.r));
  newRawTx.push(stripZeros(newSig.s));
  return rlp.encode(newRawTx).toString('hex');
}

// Attach a recovery parameter to a signature by brute-forcing ECRecover
function addRecoveryParam(payload, sig, address, chainId, useEIP155) {
  try {
    // Rebuild the keccak256 hash here so we can `ecrecover`
    const hash = new Uint8Array(Buffer.from(keccak256(payload), 'hex'));
    let v = 0;
    // Fix signature componenet lengths to 32 bytes each
    const r = fixLen(sig.r, 32); sig.r = r;
    const s = fixLen(sig.s, 32); sig.s = s;
    // Calculate the recovery param
    const rs = new Uint8Array(Buffer.concat([r, s]));
    let pubkey = secp256k1.ecdsaRecover(rs, v, hash, false).slice(1)
    // If the first `v` value is a match, return the sig!
    if (pubToAddrStr(pubkey) === address.toString('hex')) {
      sig.v  = getRecoveryParam(v, useEIP155, chainId);
      return sig;
    }
    // Otherwise, try the other `v` value
    v = 1;
    pubkey = secp256k1.ecdsaRecover(rs, v, hash, false).slice(1)
    if (pubToAddrStr(pubkey) === address.toString('hex')) {
      sig.v  = getRecoveryParam(v, useEIP155, chainId);
      return sig;
    } else {
      // If neither is a match, we should return an error
      throw new Error('Invalid Ethereum signature returned.');
    }
  } catch (err) {
    throw new Error(err);
  }
}
exports.addRecoveryParam = addRecoveryParam;

// Convert an RLP-serialized transaction (plus signature) into a transaction hash
exports.hashTransaction = function(serializedTx) {
  return keccak256(Buffer.from(serializedTx, 'hex')); 
}

// Ensure a param is represented by a buffer
function ensureHexBuffer(x) {
  try {
    // For null values, return a 0-sized buffer
    if (x === null || x === 0) return Buffer.alloc(0);
    // Otherwise try to get this converted to a hex string
    if (Buffer.isBuffer(x)) {
      x = `0x${x.toString('hex')}`;
    } else if (typeof x === 'number') {
      x = `${x.toString(16)}`;
    } else if (typeof x === 'string' && x.slice(0, 2) === '0x') {
      x = x.slice(2);
    } else {
      x = x.toString('hex')
    }
    if (x.length % 2 > 0) x = `0${x}`;
    return Buffer.from(x, 'hex');
  } catch (err) {
    throw new Error(`Cannot convert ${x.toString()} to hex buffer (${err.toString()})`);
  }
}

// Returns address string given public key buffer
function pubToAddrStr(pub) {
  return keccak256(pub).slice(-40);
}

function fixLen(msg, length) {
  const buf = Buffer.alloc(length)
  if (msg.length < length) {
    msg.copy(buf, length - msg.length)
    return buf
  }
  return msg.slice(-length)
}

// Convert a 0/1 `v` into a recovery param:
// * For non-EIP155 transactions, return `27 + v`
// * For EIP155 transactions, return `(CHAIN_ID*2) + 35 + v`
function getRecoveryParam(v, useEIP155, chainId) {
  // If we are not using EIP155, convert v directly to a buffer and return it
  if (false === useEIP155)
    return Buffer.from(new BN(v).plus(27).toString(16), 'hex');
  // We will use EIP155 in most cases. Convert v to a bignum and operate on it.
  // Note that the protocol calls for v = (CHAIN_ID*2) + 35/36, where 35 or 36
  // is decided on based on the ecrecover result. `v` is passed in as either 0 or 1
  // so we add 35 to that.
  const chainIdBuf = getChainIdBuf(chainId);
  const chainIdBN = new BN(chainIdBuf.toString('hex'), 16);
  return ensureHexBuffer(chainIdBN.times(2).plus(35).plus(v).toString(16));
}

function writeUInt64BE(n, buf, off) {
  if (typeof n === 'number') n = n.toString(16);
  const preBuf = Buffer.alloc(8);
  const nStr = n.length % 2 === 0 ? n.toString(16) : `0${n.toString(16)}`;
  const nBuf = Buffer.from(nStr, 'hex');
  nBuf.copy(preBuf, preBuf.length - nBuf.length);
  preBuf.copy(buf, off);
  return preBuf;
}

function isASCII(str) {
    return (/^[\x00-\x7F]*$/).test(str)
}

const chainIds = {
  mainnet: 1,
  roptsten: 3,
  rinkeby: 4,
  kovan: 42,
  goerli: 5
}

// Get a buffer containing the chainId value.
// Returns a 1, 2, 4, or 8 byte buffer with the chainId encoded in big endian
function getChainIdBuf(chainId) {
  let b;
  // If our chainID is a hex string, we can convert it to a hex
  // buffer directly
  if (true === isValidChainIdHexNumStr(chainId))
    b = ensureHexBuffer(chainId);
  // If our chainID is a base-10 number, parse with bignumber.js and convert to hex buffer
  else
    b = ensureHexBuffer(new BN(chainId).toString(16));
  // Make sure the buffer is an allowed size
  if (b.length > 8)
    throw new Error('ChainID provided is too large.');
  // If this matches a u16, u32, or u64 size, return it now
  if (b.length <= 2 || b.length === 4 || b.length === 8)
    return b;
  // For other size buffers, we need to pack into u32 or u64 before returning;
  let buf;
  if (b.length === 3) {
    buf = Buffer.alloc(4);
    buf.writeUInt32BE(chainId);
  } else if (b.length <= 8) {
    buf = Buffer.alloc(8);
    b.copy(buf, 8 - b.length)
  }
  return buf;
}

<<<<<<< HEAD
function buildPersonalSignRequest(req, input) {
  const L = ((input.signerPath.length + 1) * 4) + constants.ETH_MSG_MAX_SIZE + 4;
  let off = 0;
  req.payload = Buffer.alloc(L);
  req.payload.writeUInt8(constants.ethMsgProtocol.SIGN_PERSONAL.enumIdx, 0); off += 1;
  req.payload.writeUInt32LE(input.signerPath.length, off); off += 4;
  for (let i = 0; i < input.signerPath.length; i++) {
    req.payload.writeUInt32LE(input.signerPath[i], off); off += 4;
  }

  // Write the payload buffer. The payload can come in either as a buffer or as a string
  let payload = input.payload;
  // Determine if this is a hex string
  let displayHex = false;
  if (typeof input.payload === 'string') {
    if (input.payload.slice(0, 2) === '0x') {
      payload = ensureHexBuffer(input.payload)
      displayHex = false === isASCII(payload.toString());
    } else {
      payload = Buffer.from(input.payload)
    }
  } else if (typeof input.displayHex === 'boolean') {
    // If this is a buffer and the user has specified whether or not this
    // is a hex buffer with the optional argument, write that
    displayHex = input.displayHex
  }
  // Make sure we didn't run past the max size
  if (payload.length > constants.ETH_MSG_MAX_SIZE)
    throw new Error(`Your payload is ${payload.length} bytes, but can only be a maximum of ${constants.ETH_MSG_MAX_SIZE}`);
  // Write the payload and metadata into our buffer
  req.msg = payload;
  req.payload.writeUInt8(displayHex, off); off += 1;
  req.payload.writeUInt16LE(payload.length, off); off += 2;
  payload.copy(req.payload, off);
  return req;
}

function buildEIP712Request(req, input) {
  try {
    const EIP712_CONST = constants.ethMsgProtocol.EIP712;
    const data = JSON.parse(JSON.stringify(input.payload));
    if (!data.primaryType || !data.types[data.primaryType])
      throw new Error('primaryType must be specified and the type must be included.')
    if (!data.message || !data.domain)
      throw new Error('message and domain must be specified.')
    if (0 > Object.keys(data.types).indexOf('EIP712Domain'))
      throw new Error('EIP712Domain type must be defined.')

    // Parse the payload to ensure we have valid EIP712 data types and that
    // they are encoded such that Lattice firmware can parse them.
    const parsedMsg = parseEIP712Msg(data.message, data.primaryType, data.types);
    data.message = parsedMsg;
    const parsedDomain = parseEIP712Msg(data.domain, 'EIP712Domain', data.types);
    data.domain = parsedDomain;
    const buf = Buffer.from(cbor.encode(data));
    if (buf.length > EIP712_CONST.rawDataMaxLen)
      throw new Error(`Message too big (max ${EIP712_CONST.rawDataMaxLen} bytes, got ${buf.length}`);
    
    // Build the buffer
    let off = 0;
    req.payload = Buffer.alloc(constants.FIRMWARE_STRUCTS.encrypted.req.msgSz.sign);
    req.payload.writeUInt8(EIP712_CONST.enumIdx, 0); off += 1;
    req.payload.writeUInt32LE(input.signerPath.length, off); off += 4;
    for (let i = 0; i < input.signerPath.length; i++) {
      req.payload.writeUInt32LE(input.signerPath[i], off); off += 4;
    }
    req.payload.writeUInt16LE(buf.length, off); off += 2;
    buf.copy(req.payload, off); off += buf.length;
    // Slice out the part of the buffer that we didn't use.
    req.payload = req.payload.slice(0, off);
    return req;
  } catch (err) {
    return { err: `Failed to build signTypedData request: ${err.message}` };
  }
}

function parseEIP712Msg(msg, typeName, types) {
  try {
    const type = types[typeName];
    type.forEach((item) => {
      const isCustomType = Object.keys(types).indexOf(item.type) > -1;
      if (true === isCustomType) {
        msg[item.name] = parseEIP712Msg(msg[item.name], item.type, types)
      } else {
        msg[item.name] = parseEIP712Item(msg[item.name], item.type)
      }
    })
  } catch (err) {
    throw new Error(`Failed to parse EIP712 struct: ${err.toString()}`);
  }
  return msg;
}

function parseEIP712Item(data, type) {
  if (type === 'bytes') {
    console.log(1, data)
    // Variable sized bytes need to be buffer type
    data = ensureHexBuffer(data);
  } else if (type.slice(0, 5) === 'bytes') {
    // Fixed sizes bytes need to be buffer type. We also add some sanity checks.
    const nBytes = parseInt(type.slice(5));
    data = ensureHexBuffer(data);
    if (data.length !== nBytes)
      throw new Error(`Expected ${type} type, but got ${nBytes} bytes`);
  } else if (type === 'address') {
    // Address must be a 20 byte buffer
    data = ensureHexBuffer(data);
    if (data.length !== 20)
      throw new Error(`Address type must be 20 bytes, but got ${data.length} bytes`);
  } else if (type === 'uint256') {
    // Uint256 needs to be cast to a buffer so we can parse it properly in firmware
    data = ensureHexBuffer(data)
  } else if (type === 'bool') {
    // Booleans need to be cast to a u8
    data = data === true ? 1 : 0;
  }
  // Other types don't need to be modified
  return data;
=======
// Determine if the chain uses EIP155 by default, based on the chainID
function chainUsesEIP155(chainID) {
  switch (chainID) {
    case 3: // ropsten
    case 4: // rinkeby
      return false;
    case 1: // mainnet
    case 42: // kovan
    case 5: // goerli
    default: // all others should use eip155
      return true;
  }
}

// Determine if a valid number was passed in as a hex string
function isValidChainIdHexNumStr(s) {
  return new BN(s, 16).isNaN() === false;
}

// If this is a nubmer that fits in one byte, we don't need to add it
// to the `data` buffer of the main transaction. 
// Note the one edge case: we still need to use the `data` field for chainID=255.
function useChainIdBuffer(id) {
  const buf = getChainIdBuf(id);
  if (buf.length === 1)
    return buf.readUInt8(0) === 255;
  return true;
>>>>>>> 00034cdb
}

exports.chainIds = chainIds;<|MERGE_RESOLUTION|>--- conflicted
+++ resolved
@@ -357,7 +357,6 @@
   return buf;
 }
 
-<<<<<<< HEAD
 function buildPersonalSignRequest(req, input) {
   const L = ((input.signerPath.length + 1) * 4) + constants.ETH_MSG_MAX_SIZE + 4;
   let off = 0;
@@ -476,7 +475,8 @@
   }
   // Other types don't need to be modified
   return data;
-=======
+}
+
 // Determine if the chain uses EIP155 by default, based on the chainID
 function chainUsesEIP155(chainID) {
   switch (chainID) {
@@ -504,7 +504,6 @@
   if (buf.length === 1)
     return buf.readUInt8(0) === 255;
   return true;
->>>>>>> 00034cdb
 }
 
 exports.chainIds = chainIds;