--- conflicted
+++ resolved
@@ -5,16 +5,10 @@
 // These are defined in the Lattice spec.
 // Every decrypted response should have a 65-byte pubkey prefixing it
 const decResLengths = {
-<<<<<<< HEAD
     finalizePair: 0,     // Only contains the pubkey
     getAddresses: 1290,  // 10x 129 byte strings (128 bytes + null terminator)
-    sign: 1090,          // 1 DER signature for ETH, 10 for BTC (not all are used for BTC)       
-=======
-    finalizePair: 0,   // Only contains the pubkey
-    getAddresses: 200, // 20-byte address * 10 max slots
-    sign: 1090,        // 1 DER signature for ETH, 10 for BTC (not all are used for BTC)
-    getWallets: 142,   // 71 bytes per wallet record (response contains internal and external)   
->>>>>>> 765be1d9
+    sign: 1090,          // 1 DER signature for ETH, 10 for BTC (not all are used for BTC)
+    getWallets: 142,   // 71 bytes per wallet record (response contains internal and external)    
 }
 
 // Per Lattice spec, all encrypted messages must fit in a buffer of this size.
