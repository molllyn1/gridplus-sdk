--- conflicted
+++ resolved
@@ -222,10 +222,7 @@
     ETH_MSG_MAX_SIZE,
     REQUEST_TYPE_BYTE,
     HARDENED_OFFSET,
-<<<<<<< HEAD
     FIRMWARE_STRUCTS,
-=======
     HANDLE_LARGER_CHAIN_ID,
     MAX_CHAIN_ID_BYTES,
->>>>>>> 00034cdb
 }