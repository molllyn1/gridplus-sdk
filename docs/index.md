# GridPlus SDK

The [GridPlus SDK](https://github.com/GridPlus/gridplus-sdk) allows any application to establish a connection and interact with a GridPlus Lattice device. 

# Installation

This SDK is currently only available as a `node.js` module. You can add it to your project with:

```
npm install gridplus-sdk
```

You can then import a new client with:

```
import { Client } from 'gridplus-sdk';
```

or, for older style syntax:

```
const Sdk = require('gridplus-sdk').Client;
```

# Instantiating a Client

Once imported, you can instantiate your SDK client with a `clientConfig` object, which at minimum requires the name of your app (`name`) and a private key with which to sign requests (`privKey`). The latter is not meant to e.g. hold onto any cryptocurrencies; it is simply a way of maintaining a secure communication channel between the device and your application.

```
const crypto = require('crypto');
const clientConfig = {
    name: 'MyApp',
    crypto: crypto,
    privKey: crypto.randomBytes(32).toString('hex')
}
```

## Client options

| Param      | Type      | Default          | Description           |
|:-----------|:----------|:-----------------|:----------------------|
| `name`     | string    | None             | Name of the app. This will appear on the Lattice <br>                                                                                 screen for requests. Not required, but strongly <br>                                                                                  suggested. |
| `privKey`  | buffer    | None             | Private key buffer used for encryption/decryption<br>                                                                                 of Lattice messages. A random private key will be<br>                                                                                 generated and stored if none is provided. **Note that you will need to persist the private key between SDK sessions!** |
| `crypto`   | object    | None             | Crypto function package (e.g. `node.js`' native `crypto` module) |
| `timeout`  | number    | 60000            | Number of milliseconds to needed to timeout on a Lattice request |
| `baseUrl`  | string    |`https://signing.gridpl.us`| Hostname of Lattice request handlerName of the app. You probably don't need to ever change this. |

# Connecting to a Lattice

With the `clientConfig` filled out, you can instantiate a new SDK object:

```
const client = new Client(clientConfig);
```

With the client object, you can make a connection to any Lattice device which is connected to the internet:

```
const deviceId = 'MY_LATTICE';
client.connect(deviceId, (err, isPaired) => {
    ...
});
```

If you get a non-error response, it means you can talk to the device. Note that the response also tells you whether you are paired with the device.

> The `deviceId` is listed on your Lattice under `Settings->Device Info`

# Pairing with a Lattice

> This function requires the user to interact with the Lattice. It therefore uses your client's timeout to sever the request if needed.

When `connect` is called, your Lattice will draw a random, six digit secret on the screen. The SDK uses
this to "pair" with the device:

```
client.pair('SECRET', (err, hasActiveWallet) => {
    ...
});
```

A non-error response indicates you may now make encrypted requests. 

> If `hasActiveWallet = false`, it means there was an error fetching the current wallet on the device. This could mean the device has not been set up
or that a SafeCard is inserted which has not been set up. It could also mean there was an error with the connection. If you try to get addresses or sign without
an active wallet saved (it is saved automatically if `hasActiveWallet = true`), the SDK will automatically retry fetching the active wallet before making the
original request.

# Getting Addresses

<<<<<<< HEAD
You may retrieve some number of addresses for supported cryptocurrencies. The Lattice uses [BIP44](https://github.com/bitcoin/bips/blob/master/bip-0044.mediawiki)-compliant highly-deterministic (HD) wallets for generating addresses. You may request a set of contiguous addresses (e.g. indices 5 to 10 or 33 to 36). You will need to specify the path to the starting index (including the `currenty_type` index to capture the type of address; note that only ETH and BTC addresses are currently supported).
=======
> If the SDK is connected to the wrong wallet or if the device has no current active wallet, this request will take additional time to complete.

You may retrieve some number of addresses for supported cryptocurrencies. The Lattice uses [BIP44](https://github.com/bitcoin/bips/blob/master/bip-0044.mediawiki)-compliant highly-deterministic (HD) wallets for generating addresses. You may request a set of contiguous addresses (e.g. indices 5 to 10 or 33 to 36) based on a currency (`ETH` or `BTC`). *For now, you may only request a maximum of 10 addresses at a time from the Lattice per request.*
>>>>>>> 765be1d9


> NOTE: For BTC, the type of address returned will be based on the user's setting. For example, if the user's latter is configured to return segwit addresses, you will get addresses that start with `3`.

An example request looks like:

```
// Hardened offset is , referenced in the BIP44 spec here: https://github.com/bitcoin/bips/blob/master/bip-0044.mediawiki#purpose
const HARDENED_OFFSET = 0x80000000;
const req = {
    // -- m/44'/0'/0'/0/0, i.e. first BTC address
    startPath: [HARDENED_OFFSET+44, HARDENED_OFFSET, HARDENED_OFFSET, 0, 0],
    n: 4
};
client.addresses(req, (err, res) => {
    ...
})
```

**Options:**

| Param      | Type      | Default          | Options         | Description           |
|:-----------|:----------|:-----------------|:----------------|:----------------------|
| `startPath` | Array    | none             | n/a             | First address path in BIP44 tree to return. You must provide 5 indices to form the path. |
| `n`        | number    | 1                | n/a             | Number of subsequent addresses after `start` to derive. These will increment over the final index in the path |

**Response:**

Returns an array of address strings (if the user's Lattice is configured to return segwit addresses):

```
res = [
    '3PKEDaainApM4u5Tqm1nn3txzZWbtFXUQ2', 
    '3He2JrsT33DEnjCgdpPgc6RXD3UogALCNF', 
    '3QybQyM8i9YR9e9Tgb1zLsYHHRXWF1eDAR', 
    '3PNwCSHKNfCjzvcU8XE9N8wp8DRxrUzsyL'
]
```

# Requesting Signatures

> This function requires the user to interact with the Lattice. It therefore uses your client's timeout to sever the request if needed.
> If the SDK is connected to the wrong wallet or if the device has no current active wallet, this request will take additional time to complete.

The Lattice device, at its core, is a tightly controlled, highly configurable, cryptographic signing machine. By default, each pairing (the persistent association between your app and a user's lattice) allows the app an ability to request signatures that the user must manually authorize.

## Building a Transaction (ETH)

Ethereum transactions consist of six fields. An example payload looks as follows:

```
const txData = {
    nonce: 1,
    gasLimit: 25000,
    gasPrice: 1000000000,
    to: '0xe242e54155b1abc71fc118065270cecaaf8b7768',
    value: 0,
    data: '0x12345678'
    // -- m/44'/60'/0'/0/0
    signerPath: [HARDENED_OFFSET+44, HARDENED_OFFSET+60, HARDENED_OFFSET, 0, 0],
    chainId: 'rinkeby',
}
```

| Param      | Type      | Restrictions       |        
|:-----------|:----------|:-------------------|
| `nonce`    | number    | None               |
| `gasLimit` | number    | Must be >=22000    |
| `gasPrice` | number    | Must be >0         |
| `to`       | string    | Must be 20 bytes (excluding optional `0x` prefix) |
| `value`    | number    | None               |
| `data`     | string    | Must be <557 bytes |
| `signerPath`| Array | Address path from which to sign this transaction. NOTE: Ethereum wallets typically use the path specified in the example above for all transactions. |
| `chainId`  | string/number    | Name of the chain to use, options provided below. If a number is passed, it will use that. |

| Param    | Default  | Options                           |
|:---------|:---------|:----------------------------------|
| `chainId`| `mainnet` | `mainnet`, `ropsten`, `rinkeby`, `kovan`, `goerli` |

## Building a Transaction (BTC)

Bitcoin transactions are constructed by referencing a set of inputs to spend and a recipient + output value. You should also specify a change address path (defaults to `m/44'/0'/0'/1/0`):

```
let txData = {
    prevOuts: [
        { 
            txHash: '08911991c5659349fa507419a20fd398d66d59e823bca1b1b94f8f19e21be44c',
            value: 3469416,
            index: 1,
            signerPath: [HARDENED_OFFSET+44, HARDENED_OFFSET, HARDENED_OFFSET, 1, 0],
        },
        {
            txHash: '19e7aa056a82b790c478e619153c35195211b58923a8e74d3540f8ff1f25ecef',
            value: 3461572,
            index: 0,
            signerPath: [HARDENED_OFFSET+44, HARDENED_OFFSET, HARDENED_OFFSET, 0, 5],
        }
    ],
    recipient: 'mhifA1DwiMPHTjSJM8FFSL8ibrzWaBCkVT',
    value: 1000,
    fee: 1000,
    isSegwit: true,
    changePath: [HARDENED_OFFSET+44, HARDENED_OFFSET, HARDENED_OFFSET, 1, 1],
    changeVersion: 'SEGWIT_TESTNET',
    network: 'TESTNET',
};
```

| Param                     | Type      |Restrictions                  |   Description              |
|:--------------------------|:----------|:-----------------------------|:-------------------------- |
| `prevOuts->txHash`        | string    | Must be 32 bytes             | Transaction hash of the previous output |
| `prevOuts->value`         | number    | Must be >0                   | Value of the previous output |
| `prevOuts->index`         | number    | Must be <255                 | Index of this previous output in the transaction |
| `prevOuts->signerPath`| Array    | Must have 5x 4-byte numbers                         | BIP44 address path needed to sign this input |
| `recipient`               | string    | Must be a valid address      | Address you are sending to |
| `value`                   | number    | Must be >0                   | Number of satoshis you are sending to `recipient` |
| `fee`                     | number    | Must be >0                   | Number of satoshis reserved for the transaction fee |
| `isSegwit`                | bool      | Must be true/false           | True if the inputs are encumbered by P2SH(P2WPKH), i.e. segwit |
| `changePath`             | Array    |  Must have 5x 4-byte numbers                          | BIP44 address path to which the change will go |
| `changeVersion`           | string    | Must be one of below options | Version byte to build change address based on `changePath` |
| `network`                 | string    | Must be one of below options | Bitcoin network this transaction will be broadcast on |

| Param            | Default          |   Options              |
|:-----------------|:-----------------|:-----------------------|
| `changeVersion`  | `SEGWIT`         | `LEGACY`, `SEGWIT`, `TESTNET`, `SEGWIT_TESTNET` |
| `network`        |  `MAINNET`       | `MAINNET`, `TESTNET`   |


## Requesting the Signature

With the transaction params set, we can request the signature using the method outlined below. Upon receipt of the request, the Lattice will display the contents of your transaction data and wait for the user to authorize.

```
client.sign(opts, (err, signedTx) => {
    
})
```

**Response**

The returned `signedTx` object has the following properties:

| Currency  | Param             |   Type  |  Description   |
|:----------|:------------------|:--------|:---------------|
| ETH / BTC | `tx`              | string  | Ready-to-broadcast, serialized transaction + signature payload |
| ETH / BTC | `txHash`          | string  | Hash of the transaction for lookup on the relevant block explorer |
| BTC       | `changeRecipient` | string  | Lattice wallet address that recieved the BTC change |<|MERGE_RESOLUTION|>--- conflicted
+++ resolved
@@ -88,13 +88,9 @@
 
 # Getting Addresses
 
-<<<<<<< HEAD
-You may retrieve some number of addresses for supported cryptocurrencies. The Lattice uses [BIP44](https://github.com/bitcoin/bips/blob/master/bip-0044.mediawiki)-compliant highly-deterministic (HD) wallets for generating addresses. You may request a set of contiguous addresses (e.g. indices 5 to 10 or 33 to 36). You will need to specify the path to the starting index (including the `currenty_type` index to capture the type of address; note that only ETH and BTC addresses are currently supported).
-=======
 > If the SDK is connected to the wrong wallet or if the device has no current active wallet, this request will take additional time to complete.
 
 You may retrieve some number of addresses for supported cryptocurrencies. The Lattice uses [BIP44](https://github.com/bitcoin/bips/blob/master/bip-0044.mediawiki)-compliant highly-deterministic (HD) wallets for generating addresses. You may request a set of contiguous addresses (e.g. indices 5 to 10 or 33 to 36) based on a currency (`ETH` or `BTC`). *For now, you may only request a maximum of 10 addresses at a time from the Lattice per request.*
->>>>>>> 765be1d9
 
 
 > NOTE: For BTC, the type of address returned will be based on the user's setting. For example, if the user's latter is configured to return segwit addresses, you will get addresses that start with `3`.
