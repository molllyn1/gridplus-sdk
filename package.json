{
  "name": "gridplus-sdk",
  "version": "0.0.0",
  "description": "SDK to interact with GridPlus agent devices",
  "scripts": {
    "commit": "git-cz",
    "build": "babel src -d dist",
    "lint": "eslint src __tests__",
    "lint:fix": "eslint --fix src __tests__",
    "precommit": "npm run lint:fix && npm run test",
    "prepublish": "npm run build",
    "postinstall": "npm run build",
    "test": "mocha -R spec --recursive --exit",
    "test:jest": "NODE_ENV=test jest --config jest.json --verbose",
    "test:watch": "NODE_ENV=test jest --config jest.json --watch --coverage --verbose",
    "test:integration": "NODE_ENV=test jest --config jest.integration.json --coverage --verbose",
    "test:integration:watch": "NODE_ENV=test jest --config jest.integration.json --watch --coverage --verbose"
  },
  "private": true,
  "main": "dist/index.js",
  "repository": {
    "type": "git",
    "url": "git+https://github.com/GridPlus/gridplus-sdk.git"
  },
  "dependencies": {
    "@gridplus/agent-rest-client": "^1.0.3",
    "aes-js": "^3.1.1",
    "bclient": "^0.1.0",
    "eccrypto": "^1.0.3",
    "elliptic": "^6.4.0",
    "ethers": "^3.0.21",
    "left-pad": "^1.3.0",
    "superagent": "^3.8.3"
  },
  "devDependencies": {
    "babel-cli": "^6.24.1",
    "babel-core": "^6.25.0",
    "babel-eslint": "^8.2.2",
    "babel-jest": "^22.4.1",
    "babel-plugin-module-resolver": "^3.1.0",
    "babel-plugin-transform-object-rest-spread": "^6.26.0",
    "babel-preset-env": "^1.6.0",
    "babel-register": "^6.24.1",
    "bcoin": "^1.0.0-beta.15",
    "bitcoinjs-lib": "^3.3.2",
    "eslint": "^4.18.2",
    "eslint-config-standard": "^11.0.0",
    "eslint-plugin-import": "^2.7.0",
    "eslint-plugin-node": "^6.0.1",
    "eslint-plugin-promise": "^3.5.0",
    "eslint-plugin-standard": "^3.0.1",
    "ethereumjs-tx": "^1.3.4",
<<<<<<< HEAD
    "jest": "^23.4.0",
    "mocha": "^5.2.0",
    "ethereumjs-util": "^5.2.0"
=======
    "secp256k1": "^3.5.0"
>>>>>>> 4e0c6b33
  },
  "license": "ISC",
  "publishConfig": {
    "registry": "https://nexus.gridpl.us/repository/npm-private/"
  }
}<|MERGE_RESOLUTION|>--- conflicted
+++ resolved
@@ -50,13 +50,10 @@
     "eslint-plugin-promise": "^3.5.0",
     "eslint-plugin-standard": "^3.0.1",
     "ethereumjs-tx": "^1.3.4",
-<<<<<<< HEAD
     "jest": "^23.4.0",
     "mocha": "^5.2.0",
-    "ethereumjs-util": "^5.2.0"
-=======
+    "ethereumjs-util": "^5.2.0",
     "secp256k1": "^3.5.0"
->>>>>>> 4e0c6b33
   },
   "license": "ISC",
   "publishConfig": {
